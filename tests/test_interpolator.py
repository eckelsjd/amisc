"""Test interpolation classes. Currently, only Lagrange interpolation and Linear regression are supported."""
import itertools
import warnings

import matplotlib.pyplot as plt
import numpy as np
from sklearn.exceptions import ConvergenceWarning
from sklearn.preprocessing import PolynomialFeatures
from uqtils import approx_hess, approx_jac, ax_default

from amisc.examples.models import nonlinear_wave, tanh_func
from amisc.interpolator import GPR, Lagrange, Linear
from amisc.training import SparseGrid
from amisc.utils import relative_error
from amisc.variable import Variable


def test_tensor_product_1d(plots=False):
    """Test 1D tensor product Lagrange interpolation."""
    interp = Lagrange()
    x = Variable(distribution='U(0, 1)')
    alpha = ()          # no model fidelity for simple examples
    beta_interp = ()    # no beta for Lagrange interpolator
    domain = {'x': x.get_domain()}

    # Use sparse grid to get training data
    grid = SparseGrid()
    for beta in range(4):
        new_idx, new_x = grid.refine(alpha, (beta,), domain)
        new_y = tanh_func(new_x)
        grid.set(alpha, (beta,), new_idx, new_y)

    # Train the interpolator
    old_state = None
    training_data = grid.get(alpha, (3,))
    new_state = interp.refine(beta_interp, training_data, old_state, domain)

    x_grid = np.linspace(0, 1, 100)
    y_grid = tanh_func({'x': x_grid})['y']
    y_interp = interp.predict({'x': x_grid}, new_state, training_data)

    # Refine the sparse grid and predict again
    new_idx, new_x = grid.refine(alpha, (4,), domain)
    grid.set(alpha, (4,), new_idx, tanh_func(new_x))
    training_data = grid.get(alpha, (4,))
    new_state = interp.refine(beta_interp, training_data, new_state, domain)
    y2_interp = interp.predict({'x': x_grid}, new_state, training_data)

    # Compute errors
    N = 1000
    xtest = np.random.rand(N)
    ytest = interp.predict({'x': xtest}, new_state, training_data)['y']
    ytruth = tanh_func({'x': xtest})['y']
    l2_error = relative_error(ytest, ytruth)
    assert l2_error < 1e-1

    # Plot results
    if plots:
        fig, ax = plt.subplots()
        ax.plot(x_grid, y_grid, '-k', label='Model')
        xi, yi = grid.get(alpha, (3,))
        ax.plot(xi['x'], yi['y'], 'or', markersize=6, label=r'Training data')
        ax.plot(x_grid, y_interp['y'], '-r', label=r'$\beta=3$')
        xi, yi = grid.get(alpha, (4,))
        ax.plot(xi['x'], yi['y'], 'ob', markersize=4)
        ax.plot(x_grid, y2_interp['y'], '-b', label=r'$\beta=4$')
        ax_default(ax, r'Input', r'Output', legend=True)
        fig.tight_layout()
        plt.show()


def test_tensor_product_2d(plots=False):
    """Test 2D tensor product Lagrange interpolation."""
    bb_2d_func = lambda x: nonlinear_wave(x, env_var=0.2**2, wave_amp=0.3)
    interp = Lagrange()
    d = Variable(distribution='U(0, 1)')
    theta = Variable(distribution='U(0, 1)')
    alpha = ()          # no model fidelity for simple examples
    beta_interp = ()    # no beta for Lagrange interpolator
    domains = {'d': d.get_domain(), 'theta': theta.get_domain()}

    # Use sparse grid to get training data
    grid = SparseGrid()
    for beta in itertools.product(*[range(4) for _ in range(2)]):
        new_idx, new_x = grid.refine(alpha, beta, domains)
        new_y = bb_2d_func(new_x)
        grid.set(alpha, beta, new_idx, new_y)

    # Train the interpolator
    old_state = None
    training_data = grid.get(alpha, (3, 3))
    new_state = interp.refine(beta_interp, training_data, old_state, domains)

    # Predict
    N = 50
    x_grid = np.linspace(0, 1, N)
    xg, yg = np.meshgrid(x_grid, x_grid)
    zg = bb_2d_func({'d': xg, 'theta': yg})['y']
    z_interp = interp.predict({'d': xg, 'theta': yg}, new_state, training_data)['y']
    error = np.abs(z_interp - zg)

    # Refine interpolator
    new_beta = (3, 4)
    new_idx, new_x = grid.refine(alpha, new_beta, domains)
    grid.set(alpha, new_beta, new_idx, bb_2d_func(new_x))
    training_data = grid.get(alpha, new_beta)
    new_state = interp.refine(beta_interp, training_data, new_state, domains)
    z2_interp = interp.predict({'d': xg, 'theta': yg}, new_state, training_data)['y']
    error2 = np.abs(z2_interp - zg)

    vmin = min(np.min(z_interp), np.min(zg), np.min(z2_interp))
    vmax = max(np.max(z_interp), np.max(zg), np.max(z2_interp))
    emin = min(np.min(error), np.min(error2))
    emax = max(np.max(error), np.max(error2))

    # Compute errors
    N = 1000
    xtest = {'d': np.random.rand(N), 'theta': np.random.rand(N)}
    ytest = interp.predict(xtest, new_state, training_data)['y']
    ytruth = bb_2d_func(xtest)['y']
    l2_error = relative_error(ytest, ytruth)
    assert l2_error < 1e-1

    if plots:
        s = 100
        fig, ax = plt.subplots(2, 3)
        c1 = ax[0, 0].contourf(xg, yg, zg, 60, cmap='coolwarm', vmin=vmin, vmax=vmax)
        plt.colorbar(c1, ax=ax[0, 0])
        ax[0, 0].set_title('True function')
        ax_default(ax[0, 0], r'$x_1$', r'$x_2$', legend=False)
        c2 = ax[0, 1].contourf(xg, yg, z_interp, 60, cmap='coolwarm', vmin=vmin,vmax=vmax)
        xi, yi = grid.get(alpha, (3, 3))
        ax[0, 1].scatter(xi['d'], xi['theta'], c=yi['y'], marker='o', s=s, cmap='coolwarm', vmin=vmin, vmax=vmax,
                         alpha=1, linewidths=2, edgecolors='black')
        plt.colorbar(c2, ax=ax[0, 1])
        ax[0, 1].set_title('Interpolant')
        ax_default(ax[0, 1], r'$x_1$', '', legend=False)
        c3 = ax[0, 2].contourf(xg, yg, error, 60, cmap='viridis', vmin=emin, vmax=emax)
        ax[0, 2].plot(xi['d'], xi['theta'], 'o', markersize=6, markerfacecolor='green')
        plt.colorbar(c3, ax=ax[0, 2])
        ax[0, 2].set_title('Absolute error')
        ax_default(ax[0, 2], r'$x_1$', '', legend=False)
        c1 = ax[1, 0].contourf(xg, yg, zg, 60, cmap='coolwarm', vmin=vmin, vmax=vmax)
        plt.colorbar(c1, ax=ax[1, 0])
        ax[1, 0].set_title('True function')
        ax_default(ax[1, 0], r'$x_1$', r'$x_2$', legend=False)
        c2 = ax[1, 1].contourf(xg, yg, z2_interp, 60, cmap='coolwarm',vmin=vmin,vmax=vmax)
        xi, yi = grid.get(alpha, (3, 4))
        ax[1, 1].scatter(xi['d'], xi['theta'], c=yi['y'], marker='o', s=s, cmap='coolwarm', vmin=vmin, vmax=vmax,
                         alpha=1, linewidths=2, edgecolors='black')
        plt.colorbar(c2, ax=ax[1, 1])
        ax[1, 1].set_title('Refined')
        ax_default(ax[1, 1], r'$x_1$', '', legend=False)
        c3 = ax[1, 2].contourf(xg, yg, error2, 60, cmap='viridis', vmin=emin, vmax=emax)
        ax[1, 2].plot(xi['d'], xi['theta'], 'o', markersize=6, markerfacecolor='green')
        plt.colorbar(c3, ax=ax[1, 2])
        ax[1, 2].set_title('Absolute error')
        ax_default(ax[1, 2], r'$x_1$', '', legend=False)
        fig.set_size_inches(15, 11)
        fig.tight_layout()
        plt.show()


def test_interp_jacobian_and_hessian():
    f1 = lambda theta: 2 * theta['x1'] ** 2 + 3 * theta['x1'] * theta['x2'] ** 3 + np.cos(theta['x3'])
    f2 = lambda theta: (4 * theta['x1'] ** 2 + 2 * theta['x1'] ** 3 * theta['x2'] +
                        np.sin(theta['x3']) * theta['x1'])
    fun = lambda theta: {'y1': f1(theta), 'y2': f2(theta)}

    x1, x2, x3 = (Variable('x1', distribution='U(-2, 1)'), Variable('x2', distribution='U(-1, 2)'),
                  Variable('x3', distribution='U(-3.14, 3.14)'))
    interp = Lagrange()
    domains = {'x1': x1.get_domain(), 'x2': x2.get_domain(), 'x3': x3.get_domain()}
    alpha = ()
    beta_interp = ()
    beta_train = (3, 2, 4)

    # Use sparse grid to get training data
    grid = SparseGrid()
    for beta in itertools.product(*[range(b+1) for b in beta_train]):
        new_idx, new_x = grid.refine(alpha, beta, domains)
        new_y = fun(new_x)
        grid.set(alpha, beta, new_idx, new_y)

    old_state = None
    training_data = grid.get(alpha, beta_train)
    new_state = interp.refine(beta_interp, training_data, old_state, domains)

    N = (10, 11)

    def fun_vec(theta: np.ndarray):
        theta_dict = {var: theta[..., i] for i, var in enumerate(['x1', 'x2', 'x3'])}
        y_dict = fun(theta_dict)
        y_vec = np.concatenate([y_dict[var][..., np.newaxis] for var in ['y1', 'y2']], axis=-1)
        return y_vec

    xtest = {'x1': x1.sample(N), 'x2': x2.sample(N), 'x3': x3.sample(N)}
    xvec = np.concatenate([xtest[var][..., np.newaxis] for var in ['x1', 'x2', 'x3']], axis=-1)

    jac_truth = approx_jac(fun_vec, xvec)
    jac_interp = interp.gradient(xtest, new_state, training_data)
    jac_interp_vec = np.concatenate([np.expand_dims(jac_interp[var], axis=-2) for var in ['y1', 'y2']], axis=-2)
    assert np.allclose(jac_truth, jac_interp_vec, rtol=1e-2, atol=1e-2)

    hess_truth = approx_hess(fun_vec, xvec)
    hess_interp = interp.hessian(xtest, new_state, training_data)
    hess_interp_vec = np.concatenate([np.expand_dims(hess_interp[var], axis=-3) for var in ['y1', 'y2']], axis=-3)
    assert np.allclose(hess_truth, hess_interp_vec, rtol=1e-1, atol=1e-1)

    # Make sure interp gradient/hessian works directly at interpolation points as well
    xi, yi = training_data
    xtest = {'x1': x1.sample(10), 'x2': x2.sample(10), 'x3': x3.sample(10)}
    xi_test = {var: np.concatenate((xi[var], xtest[var]), axis=0) for var in ['x1', 'x2', 'x3']}
    N = xi_test['x1'].shape[0]
    idx = np.arange(0, N)
    np.random.shuffle(idx)
    for var in xi_test:
        xi_test[var] = xi_test[var][idx]
    xi_vec = np.concatenate([xi_test[var][..., np.newaxis] for var in ['x1', 'x2', 'x3']], axis=-1)

    jac_truth = approx_jac(fun_vec, xi_vec)
    jac_interp = interp.gradient(xi_test, new_state, training_data)
    jac_interp_vec = np.concatenate([np.expand_dims(jac_interp[var], axis=-2) for var in ['y1', 'y2']], axis=-2)
    assert np.allclose(jac_truth, jac_interp_vec, rtol=1e-2, atol=1e-2)

    hess_truth = approx_hess(fun_vec, xi_vec)
    hess_interp = interp.hessian(xi_test, new_state, training_data)
    hess_interp_vec = np.concatenate([np.expand_dims(hess_interp[var], axis=-3) for var in ['y1', 'y2']], axis=-3)
    assert np.allclose(hess_truth, hess_interp_vec, rtol=1e-1, atol=3e-1)


def test_sklearn_linear():
    """Test linear regression classes with sklearn."""
    # Test simple ridge (no noise)
    num_inputs = 4
    num_outputs = 3
    num_train = 50
    num_test = 20
    noise_std = 0.0
    true_coeff = np.random.rand(num_inputs + 1, num_outputs) * 2 - 1  # includes intercept term (num_inputs + 1)

    def linear_model(inputs, noise_std=0.0):
        """Compute a linear model."""
        x_mat = np.concatenate([inputs[var][..., np.newaxis] for var in inputs], axis=-1)
        y_mat = np.dot(x_mat, true_coeff[:-1, :]) + true_coeff[-1, :]
        if noise_std >= 0:
            y_mat += np.random.randn(*y_mat.shape) * noise_std

        return {f'y{i}': y_mat[..., i] for i in range(num_outputs)}

    xtrain = {f'x{i}': np.random.rand(num_train) * 2 - 1 for i in range(num_inputs)}
    ytrain = linear_model(xtrain, noise_std=noise_std)

    interp = Linear(regressor='Ridge', regressor_opts={'alpha': 0.0})
    state = interp.refine((), (xtrain, ytrain), None, {})

    # 1d plot for quick comparisons (only for xdim=1, ydim=2)
    # fig, ax = plt.subplots()
    # xlin = np.linspace(-1, 1, 100)
    # ypred = interp.predict({'x0': xlin}, state, ())
    # ax.scatter(xtrain['x0'], ytrain['y0'], color='k')
    # ax.scatter(xtrain['x0'], ytrain['y1'], color='r')
    # ax.plot(xlin, true_coeff[0, 0] * xlin + true_coeff[1, 0], '-k')
    # ax.plot(xlin, ypred['y0'], '--b')
    # ax.plot(xlin, true_coeff[0, 1] * xlin + true_coeff[1, 1], '-r')
    # ax.plot(xlin, ypred['y1'], '--g')
    # plt.show()

    xtest = {f'x{i}': np.random.rand(num_test) for i in range(num_inputs)}
    ytest = linear_model(xtest, noise_std=noise_std)
    ypred = interp.predict(xtest, state, ())

    # Should exactly fit linear model with no noise
    assert relative_error(state.regressor['linear'].coef_.T, true_coeff[:-1, :]) < 1e-8
    assert relative_error(state.regressor['linear'].intercept_, true_coeff[-1, :]) < 1e-8
    assert all([relative_error(ypred[var], ytest[var]) < 1e-8 for var in ypred])

    # Test other linear regressions with noise
    regressors = {'Lasso': {'alpha': 0.001},
                  'ElasticNet': {'alpha': 0.001, 'l1_ratio': 0.3},
                  'Lars': {'eps': 1e-10}}
    noise_std = 0.02
    ytrain = linear_model(xtrain, noise_std=noise_std)

    for regressor, opts in regressors.items():
        interp = Linear(regressor=regressor, regressor_opts=opts)
        state = interp.refine((), (xtrain, ytrain), None, {})

        ypred = interp.predict(xtest, state, ())
        err = {var: relative_error(ypred[var], ytest[var]) for var in ypred}
        assert all([err[var] < 0.05 for var in err])


def test_sklearn_polynomial():
    """Test sklearn polynomial regression (and also cross-validation for hyperparameter tuning)."""
    rng = np.random.default_rng(42)
    num_train = 100
    num_test = (20, 2)
    num_inputs = 3
    polynomial_opts = {'degree': 3, 'include_bias': False}

    # Generate random polynomial coefficients
    feat = PolynomialFeatures(**polynomial_opts)
    feat.fit(rng.random((num_train, num_inputs)))
    powers = feat.powers_  # (num_features, num_inputs) -- gives input powers for each polynomial feature
    true_coeff = rng.random(powers.shape[0]) * 2 - 1
    zero_ind = rng.integers(0, powers.shape[0], size=powers.shape[0] // 2)  # zero half the coefficients
    true_coeff[zero_ind] = 0
    true_intercept = rng.random() * 2 - 1

    def polynomial_model(inputs, noise_std=0.0):
        """Compute a linear model with polynomial features."""
        x_mat = np.concatenate([inputs[var][..., np.newaxis] for var in inputs], axis=-1)
        y_mat = np.zeros(x_mat.shape[:-1])

        for i, feature in enumerate(powers):
            monomial = np.ones(x_mat.shape[:-1]) * true_coeff[i]
            for j, power in enumerate(feature):
                monomial *= x_mat[..., j] ** power

            y_mat += monomial

        y_mat += true_intercept

        if noise_std >= 0:
            y_mat += np.random.randn(*y_mat.shape) * noise_std

        return {'y': y_mat}

    xtrain = {f'x{i}': rng.random(num_train) * 2 - 1 for i in range(num_inputs)}
    ytrain = polynomial_model(xtrain, noise_std=0.02)

    interp = Linear(regressor='RidgeCV', regressor_opts={'alphas': np.logspace(-4, 2, 7)},
                    polynomial_opts=polynomial_opts)
    state = interp.refine((), (xtrain, ytrain), None, {})

    xtest = {f'x{i}': rng.random(num_test) * 2 - 1 for i in range(num_inputs)}
    ytest = polynomial_model(xtest, noise_std=0.0)
    ypred = interp.predict(xtest, state, ())

    coeff_err = relative_error(state.regressor['linear'].coef_, true_coeff)
    intercept_err = relative_error(state.regressor['linear'].intercept_, true_intercept)
    err = relative_error(ypred['y'], ytest['y'])

    tol = 0.09
    assert coeff_err < tol, f'Error in polynomial coefficients: {coeff_err} > {tol}'
    assert intercept_err < tol, f'Error in polynomial intercept: {intercept_err} > {tol}'
    assert err < tol, f'Error in polynomial prediction: {err} > {tol}'


def test_GPR_1d(plots=False):
    """Test GPR interpolation for no noise 1D function."""
    num_train = 30
    num_test = 40

    def model(inputs):
        x1 = inputs['x1']
        y = (6 * x1 - 2) ** 2 * np.sin(12 * x1 - 4)
        return {'y': y}

    xtrain = {'x1': np.linspace(0, 1, num_train)}
    ytrain = model(xtrain)

    interp = GPR(kernel='RBF', kernel_opts={'length_scale': 0.1, 'length_scale_bounds': 'fixed'})
    state = interp.refine((), (xtrain, ytrain), None, {})

    xtest = {'x1': np.linspace(0, 1, num_test)}
    ytest = model(xtest)
    ypred = interp.predict(xtest, state, ())

    l2_error = {var: relative_error(ypred[var], ytest[var]) for var in ypred}
    assert all([l2_error[var] < 0.01 for var in l2_error]), f'L2 error {l2_error} is greater than 0.01'

    if plots:
        plt.plot(xtest['x1'], ytest['y'], 'r--', label='Model')
        plt.plot(xtest['x1'], ypred['y'], 'k', label='Surrogate')
        plt.scatter(xtrain['x1'], ytrain['y'], marker='o', s=25, color='blue', label='Training data')
        plt.legend()
        plt.show()

    # Test for a few other kernels
    regressors = {'Matern': {'length_scale': 0.1, 'nu': 2.5},
                  'RationalQuadratic': {'length_scale': 1, 'alpha': 1, 'alpha_bounds': 'fixed'},
                  'ExpSineSquared': {'length_scale': 1e-3, 'length_scale_bounds': 'fixed',
                                         'periodicity': 1000, 'periodicity_bounds': 'fixed'}}
    for regressor, opts in regressors.items():
        interp = GPR(kernel=regressor, kernel_opts=opts)
        state = interp.refine((), (xtrain, ytrain), None, {})

        ypred = interp.predict(xtest, state, ())
        err = {var: relative_error(ypred[var], ytest[var]) for var in ypred}
        assert all([err[var] < 0.01 for var in err]), f'L2 error {err} is greater than 0.01 for {regressor}'


def test_GPR_2d(plots=False):
    """Test GPR interpolator with 2D Branin Function (https://www.sfu.ca/~ssurjano/branin.html)"""
<<<<<<< HEAD
=======
    rng = np.random.default_rng(41)
>>>>>>> 0a41d627
    num_train = 150
    num_test = 30
    noise_std = 8

    def model(inputs, noise_std):
        """Branin function."""
        x1 = inputs['x1']
        x2 = inputs['x2']
        input_shape = np.atleast_1d(x1).shape
        a = 1
        b = 5.1 / (4 * np.pi ** 2)
        c = 5 / np.pi
        r = 6
        s = 10
        t = 1 / (8 * np.pi)
        y = (a * (x2 - b * x1 ** 2 + c * x1 - r) ** 2 + s * (1 - t) * np.cos(x1) + s +
             noise_std * np.random.randn(*input_shape))
        return {'y': y}

<<<<<<< HEAD
    xtrain = {'x1': np.random.uniform(-5, 10, num_train), 'x2': np.random.uniform(0, 15, num_train)}
=======
    xtrain = {'x1': rng.uniform(-5, 10, num_train), 'x2': rng.uniform(0, 15, num_train)}
>>>>>>> 0a41d627
    ytrain = model(xtrain, noise_std)
    interp = GPR(kernel=['Sum',
                         ['Product',
                          ['ConstantKernel', {'constant_value': 100, 'constant_value_bounds': (1000, 100000)}],
                          ['RBF', {'length_scale': 5, 'length_scale_bounds': (1, 10)}]],
                         ['WhiteKernel', {'noise_level': noise_std, 'noise_level_bounds': (0.1 * noise_std,
                                                                                           10 * noise_std)}]])

<<<<<<< HEAD
    state = interp.refine((), (xtrain, ytrain), None, {})
    xtest = {'x1': np.random.uniform(-5, 10, num_test), 'x2': np.random.uniform(0, 15, num_test)}
=======
    with warnings.catch_warnings(action='ignore', category=ConvergenceWarning):
        state = interp.refine((), (xtrain, ytrain), None, {})

    xtest = {'x1': rng.uniform(-5, 10, num_test), 'x2': rng.uniform(0, 15, num_test)}
>>>>>>> 0a41d627
    ytest = model(xtest, noise_std=0)

    ypred = interp.predict(xtest, state, ())

    l2_error = {var: relative_error(ypred[var], ytest[var]) for var in ypred}
    rel_noise = 2 * noise_std / np.percentile(ytrain['y'], 75)  # pretty skewed so use percentile
    assert l2_error['y'] < rel_noise, f'L2 error: {l2_error["y"]} is greater than relative noise {rel_noise}'

    if plots:
        test_x1 = np.linspace(-5, 10, num_test)
        test_x2 = np.linspace(0, 15, num_test)
        X1, X2 = np.meshgrid(test_x1, test_x2)
        true_Y = model({'x1': X1, 'x2': X2}, noise_std=0)['y']
        pred_Y = interp.predict({'x1': X1, 'x2': X2}, state, ())['y']

        import matplotlib.colors as mcolors
        norm = mcolors.Normalize(vmin=min(true_Y.min(), pred_Y.min()), vmax=max(true_Y.max(), pred_Y.max()))
        fig, axs = plt.subplots(1, 2, figsize=(11, 5), layout='tight')
        axs[0].contourf(X1, X2, true_Y, levels=10, cmap='viridis', norm=norm)
        axs[0].set_title('True Function')
        axs[0].set_xlabel('x1')
        axs[0].set_ylabel('x2', rotation=0)
        axs[0].set_xlim(-5.1, 10.1)
        axs[0].set_ylim(-0.1, 15.1)
        contour2 = axs[1].contourf(X1, X2, pred_Y, levels=10, cmap='viridis', norm=norm)
        axs[1].scatter(xtrain['x1'], xtrain['x2'], c=ytrain['y'], marker='o', s=25, cmap='viridis',
                       norm=norm, alpha=1, linewidths=2, edgecolors='black')
        axs[1].set_xlabel('x1')
        axs[1].set_ylabel('x2', rotation=0)
        axs[1].set_xlim(-5.1, 10.1)
        axs[1].set_ylim(-0.1, 15.1)
        axs[1].set_title('GPR surrogate')
        cbar = fig.colorbar(contour2, ax=axs[1], orientation='vertical')
        cbar.set_label('y', rotation=0)
        plt.show()


def test_GPR_nd():
    """Multi-dimensionsal GPR test with noise"""
    num_train = 150
    num_test = 30
    noise_std = 0.1

    def model(inputs, noise_std=0.0):
        x1 = inputs['x1']
        x2 = inputs['x2']
        x3 = inputs['x3']
        x4 = inputs['x4']

        y1 = x1 + 0.01 * x2 + 0.1 * x3 + np.random.randn(*x1.shape) * noise_std
        y2 = np.sin(np.pi * x1) + 0.001 * x2 + 0.5 * x4 + np.random.randn(*x1.shape) * noise_std
        y3 = x1 * x4 + 0.05 * x3**2 + np.random.randn(*x1.shape) * noise_std

        return {'y1': y1, 'y2': y2, 'y3': y3}

    xtrain = {'x1': np.random.uniform(0, 1, num_train),
              'x2': np.random.uniform(100, 500, num_train),
              'x3': np.random.uniform(-10, 10, num_train),
              'x4': np.random.uniform(0.01, 0.1, num_train)}
    ytrain = model(xtrain, noise_std=noise_std)

    interp = GPR(kernel=['Sum', ['RBF', {'length_scale': [0.1, 10, 1, 0.1]}], ['WhiteKernel']])
    state = interp.refine((), (xtrain, ytrain), None, {})
    xtest = {'x1': np.random.uniform(0, 1, num_test),
             'x2': np.random.uniform(100, 500, num_test),
             'x3': np.random.uniform(-10, 10, num_test),
             'x4': np.random.uniform(0.01, 0.1, num_test)}
    ytest = model(xtest, noise_std=0)
    ypred = interp.predict(xtest, state, ())
    l2_error = {var: relative_error(ypred[var], ytest[var]) for var in ypred}
    rel_noise = {var: np.abs(2 * noise_std / np.mean(ytest[var])) for var in ytest}
    assert all([l2_error[var] < rel_noise[var] for var in l2_error]), f'L2 error: {l2_error} is \
        greater than  relative noise {rel_noise}'<|MERGE_RESOLUTION|>--- conflicted
+++ resolved
@@ -9,6 +9,7 @@
 from uqtils import approx_hess, approx_jac, ax_default
 
 from amisc.examples.models import nonlinear_wave, tanh_func
+from amisc.interpolator import GPR, Lagrange, Linear
 from amisc.interpolator import GPR, Lagrange, Linear
 from amisc.training import SparseGrid
 from amisc.utils import relative_error
@@ -394,10 +395,6 @@
 
 def test_GPR_2d(plots=False):
     """Test GPR interpolator with 2D Branin Function (https://www.sfu.ca/~ssurjano/branin.html)"""
-<<<<<<< HEAD
-=======
-    rng = np.random.default_rng(41)
->>>>>>> 0a41d627
     num_train = 150
     num_test = 30
     noise_std = 8
@@ -417,11 +414,7 @@
              noise_std * np.random.randn(*input_shape))
         return {'y': y}
 
-<<<<<<< HEAD
     xtrain = {'x1': np.random.uniform(-5, 10, num_train), 'x2': np.random.uniform(0, 15, num_train)}
-=======
-    xtrain = {'x1': rng.uniform(-5, 10, num_train), 'x2': rng.uniform(0, 15, num_train)}
->>>>>>> 0a41d627
     ytrain = model(xtrain, noise_std)
     interp = GPR(kernel=['Sum',
                          ['Product',
@@ -430,15 +423,8 @@
                          ['WhiteKernel', {'noise_level': noise_std, 'noise_level_bounds': (0.1 * noise_std,
                                                                                            10 * noise_std)}]])
 
-<<<<<<< HEAD
     state = interp.refine((), (xtrain, ytrain), None, {})
     xtest = {'x1': np.random.uniform(-5, 10, num_test), 'x2': np.random.uniform(0, 15, num_test)}
-=======
-    with warnings.catch_warnings(action='ignore', category=ConvergenceWarning):
-        state = interp.refine((), (xtrain, ytrain), None, {})
-
-    xtest = {'x1': rng.uniform(-5, 10, num_test), 'x2': rng.uniform(0, 15, num_test)}
->>>>>>> 0a41d627
     ytest = model(xtest, noise_std=0)
 
     ypred = interp.predict(xtest, state, ())
